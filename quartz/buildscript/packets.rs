--- conflicted
+++ resolved
@@ -3,9 +3,9 @@
 use quartz_macros_impl::packet::{
     gen_deserialize_field,
     gen_serialize_enum_field,
+    ArrayLength,
     Field as CodegenField,
-    ArrayLength,
-    OptionCondition
+    OptionCondition,
 };
 use quote::{format_ident, quote};
 use serde::Deserialize;
@@ -90,11 +90,7 @@
 
     println!("cargo:rerun-if-changed=buildscript/assets/protocol.json");
     println!("cargo:rerun-if-changed=buildscript/assets/mappings.json");
-<<<<<<< HEAD
-    println!("cargo:rerun-if-changed=buildscript/packets.rs")
-=======
     println!("cargo:rerun-if-changed=buildscript/packets.rs");
->>>>>>> 14dac265
 }
 
 fn gen_packet_enum(
@@ -491,7 +487,7 @@
                         "Failed to parse condition expression for field {} in packet {}",
                         &field.name, &self.name
                     ))),
-                    None => OptionCondition::Prefixed
+                    None => OptionCondition::Prefixed,
                 })
             } else {
                 None
@@ -499,15 +495,14 @@
             let is_option = field.option;
             let varying = mappings.is_varying(&field.var_type);
             if field.array {
-<<<<<<< HEAD
-                let len = syn::parse_str(parse_type_meta(&field.var_type).expect(&format!(
-                    "Expected length metadata for array type for field {} in packet {}",
-                    &field.name, &self.name
-                )))
-                .expect(&format!(
-                    "Failed to parse length expression for array type for field {} in packet {}",
-                    &field.name, &self.name
-                ));
+                let len = match parse_type_meta(&field.var_type) {
+                    Some(meta) => ArrayLength::Expr(syn::parse_str(meta).expect(&format!(
+                        "Failed to parse length expression for array type for field {} in packet \
+                         {}",
+                        &field.name, &self.name
+                    ))),
+                    None => ArrayLength::Prefixed,
+                };
                 (
                     CodegenField::array(
                         name,
@@ -520,24 +515,6 @@
                     ),
                     field,
                 )
-=======
-                let len = match parse_type_meta(&field.var_type) {
-                    Some(meta) => ArrayLength::Expr(syn::parse_str(meta).expect(&format!(
-                        "Failed to parse length expression for array type for field {} in packet {}",
-                        &field.name, &self.name
-                    ))),
-                    None => ArrayLength::Prefixed
-                };
-                (CodegenField::array(
-                    name,
-                    ty,
-                    len,
-                    condition,
-                    is_option,
-                    varying,
-                    field.var_type.starts_with("u8"),
-                ), field)
->>>>>>> 14dac265
             } else {
                 (
                     CodegenField::regular(name, ty, condition, is_option, varying),
@@ -556,7 +533,9 @@
             .filter(|field| !field.unused)
             .map(move |field| {
                 let field_name = format_ident!("{}", field.name);
-                if (field.array || !mappings.primitives.contains(&field.var_type)) && !field.pass_raw {
+                if (field.array || !mappings.primitives.contains(&field.var_type))
+                    && !field.pass_raw
+                {
                     quote! { &#field_name }
                 } else {
                     quote! { #field_name }
