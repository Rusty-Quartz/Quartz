[package]
name = "quartz"
version = "0.1.0"
authors = ["maddymakesgames", "Cassy343"]
edition = "2018"

[[bin]]
name = "quartz_launcher"
path = "src/main.rs"

[lib]
name = "quartz"
path = "src/lib.rs"

[dependencies]
# Internal dependencies
chat = { path = "../chat" }
nbt = { path = "../nbt" }
quartz_plugins = { path = "../quartz_plugins" }
quartz_macros = { path = "../quartz_macros" }
util = { path = "../util" }

# External dependencies
array-init = "0.1.1"
byteorder = "1.3.4"
chrono = "0.4.13"
enum_dispatch = "0.3.1"
flate2 = "1.0.16"
hex = "0.4.2"
lazy_static = "1.4.0"
linefeed = "0.6.0"
log = "0.4.11"
log4rs = "0.12.0"
once_cell = "1.4.0"
openssl = "0.10.30"
rand = "0.7.3"
regex = "1"
serde = { version = "1.0", features = ["derive"] }
serde_json = "1.0"
serde_with = "1.4.0"
<<<<<<< HEAD
tinyvec = "0.4.0"
ureq = { version = "1.1.1", features = ["json"] }
=======
ureq = { version = "1.3.0", features = ["json"] }
>>>>>>> e1bf7482

[build-dependencies]
serde = { version = "1.0", features = ["derive"] }
serde_json = "1.0"

[target.'cfg(unix)'.dependencies]
termion = "1.5.5"<|MERGE_RESOLUTION|>--- conflicted
+++ resolved
@@ -38,12 +38,7 @@
 serde = { version = "1.0", features = ["derive"] }
 serde_json = "1.0"
 serde_with = "1.4.0"
-<<<<<<< HEAD
-tinyvec = "0.4.0"
-ureq = { version = "1.1.1", features = ["json"] }
-=======
 ureq = { version = "1.3.0", features = ["json"] }
->>>>>>> e1bf7482
 
 [build-dependencies]
 serde = { version = "1.0", features = ["derive"] }
